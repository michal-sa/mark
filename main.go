package main

import (
	"bytes"
	"fmt"
	"io/ioutil"
	"os"
	"path/filepath"

	"github.com/docopt/docopt-go"
	"github.com/kovetskiy/lorg"
	"github.com/ollpal/mark/pkg/confluence"
	"github.com/ollpal/mark/pkg/mark"
	"github.com/ollpal/mark/pkg/mark/includes"
	"github.com/ollpal/mark/pkg/mark/macro"
	"github.com/ollpal/mark/pkg/mark/stdlib"
	"github.com/reconquest/karma-go"
	"github.com/reconquest/pkg/log"
)

type Flags struct {
	FileGlobPatten string `docopt:"-f"`
	CompileOnly    bool   `docopt:"--compile-only"`
	DryRun         bool   `docopt:"--dry-run"`
	DropH1         bool   `docopt:"--drop-h1"`
	TitleFromH1    bool   `docopt:"--title-from-h1"`
	MinorEdit      bool   `docopt:"--minor-edit"`
	Color          string `docopt:"--color"`
	Debug          bool   `docopt:"--debug"`
	Trace          bool   `docopt:"--trace"`
	Token          string `docopt:"-t"`
	TargetURL      string `docopt:"-l"`
	BaseURL        string `docopt:"--base-url"`
	Config         string `docopt:"--config"`
	Ci             bool   `docopt:"--ci"`
	Space          string `docopt:"--space"`
}

const (
	version = "7.0"
	usage   = `mark - a tool for updating Atlassian Confluence pages from markdown.

Docs: https://github.com/ollpal/mark

Usage:
  mark [options] [-t <token>] [-l <url>] -f <file>
  mark -v | --version
  mark -h | --help

Options:
  -t <token>		   Personal Access Token
  -l <url>             Edit specified Confluence page.
                        If -l is not specified, file should contain metadata (see
                        above).
  -b --base-url <url>  Base URL for Confluence.
                        Alternative option for base_url config field.
  -f <file>            Use specified markdown file(s) for converting to html.
                        Supports file globbing patterns (needs to be quoted).
<<<<<<< HEAD
=======
  -k                   Lock page editing to current user only to prevent accidental
                        manual edits over Confluence Web UI.
  --space <space>      Use specified space key. If not specified space ley must
                        be set in a page metadata.
>>>>>>> 49eb97b4
  --drop-h1            Don't include H1 headings in Confluence output.
  --title-from-h1      Extract page title from a leading H1 heading. If no H1 heading
                        on a page then title must be set in a page metadata.
  --dry-run            Resolve page and ancestry, show resulting HTML and exit.
  --compile-only       Show resulting HTML and don't update Confluence page content.
  --minor-edit         Don't send notifications while updating Confluence page.
  --debug              Enable debug logs.
  --trace              Enable trace logs.
  --color <when>       Display logs in color. Possible values: auto, never.
                        [default: auto]
  -c --config <path>   Use the specified configuration file.
                        [default: $HOME/.config/mark]
  --ci                 Runs on CI mode. It won't fail if files are not found.
  -h --help            Show this message.
  -v --version         Show version.
`
)

func main() {
	cmd, err := docopt.ParseArgs(os.ExpandEnv(usage), nil, version)
	if err != nil {
		panic(err)
	}

	var flags Flags
	err = cmd.Bind(&flags)
	if err != nil {
		log.Fatal(err)
	}

	if flags.Debug {
		log.SetLevel(lorg.LevelDebug)
	}

	if flags.Trace {
		log.SetLevel(lorg.LevelTrace)
	}

	if flags.Color == "never" {
		log.GetLogger().SetFormat(
			lorg.NewFormat(
				`${time:2006-01-02 15:04:05.000} ${level:%s:left:true} ${prefix}%s`,
			),
		)
		log.GetLogger().SetOutput(os.Stderr)
	}

	config, err := LoadConfig(flags.Config)
	if err != nil {
		log.Fatal(err)
	}

	creds, err := GetCredentials(flags, config)
	if err != nil {
		log.Fatal(err)
	}

	api := confluence.NewAPI(creds.BaseURL, creds.Token)

	files, err := filepath.Glob(flags.FileGlobPatten)
	if err != nil {
		log.Fatal(err)
	}
	if len(files) == 0 {
		msg := "No files matched"
		if flags.Ci {
			log.Warning(msg)
		} else {
			log.Fatal(msg)
		}
	}

	// Loop through files matched by glob pattern
	for _, file := range files {
		log.Infof(
			nil,
			"processing %s",
			file,
		)

		target := processFile(file, api, flags, creds.PageID)

		log.Infof(
			nil,
			"page successfully updated: %s",
			creds.BaseURL+target.Links.Full,
		)

		fmt.Println(creds.BaseURL + target.Links.Full)
	}
}

func processFile(
	file string,
	api *confluence.API,
	flags Flags,
	pageID string,
) *confluence.PageInfo {
	markdown, err := ioutil.ReadFile(file)
	if err != nil {
		log.Fatal(err)
	}

	markdown = bytes.ReplaceAll(markdown, []byte("\r\n"), []byte("\n"))

	meta, markdown, err := mark.ExtractMeta(markdown)
	if err != nil {
		log.Fatal(err)
	}

	switch {
	case meta.Space == "" && flags.Space == "":
		log.Fatal(
			"space is not set ('Space' header is not set and '--space' option is not set)",
		)
	case meta.Space == "" && flags.Space != "":
		meta.Space = flags.Space
	}

	if meta.Title == "" && flags.TitleFromH1 {
		meta.Title = mark.ExtractDocumentLeadingH1(markdown)
	}

	if meta.Title == "" {
		log.Fatal(
			`page title is not set ('Title' header is not set ` +
				`and '--title-from-h1' option is not set or there is no H1 in the file)`,
		)
	}

	stdlib, err := stdlib.New(api)
	if err != nil {
		log.Fatal(err)
	}

	templates := stdlib.Templates

	var recurse bool

	for {
		templates, markdown, recurse, err = includes.ProcessIncludes(
			markdown,
			templates,
		)
		if err != nil {
			log.Fatal(err)
		}

		if !recurse {
			break
		}
	}

	macros, markdown, err := macro.ExtractMacros(markdown, templates)
	if err != nil {
		log.Fatal(err)
	}

	macros = append(macros, stdlib.Macros...)

	for _, macro := range macros {
		markdown, err = macro.Apply(markdown)
		if err != nil {
			log.Fatal(err)
		}
	}

	links, err := mark.ResolveRelativeLinks(api, meta, markdown, ".")
	if err != nil {
		log.Fatalf(err, "unable to resolve relative links")
	}

	markdown = mark.SubstituteLinks(markdown, links)

	if flags.DryRun {
		flags.CompileOnly = true

		_, _, err := mark.ResolvePage(flags.DryRun, api, meta)
		if err != nil {
			log.Fatalf(err, "unable to resolve page location")
		}
	}

	if flags.CompileOnly {
		fmt.Println(mark.CompileMarkdown(markdown, stdlib))
		os.Exit(0)
	}

	if pageID != "" && meta != nil {
		log.Warning(
			`specified file contains metadata, ` +
				`but it will be ignored due specified command line URL`,
		)

		meta = nil
	}

	if pageID == "" && meta == nil {
		log.Fatal(
			`specified file doesn't contain metadata ` +
				`and URL is not specified via command line ` +
				`or doesn't contain pageId GET-parameter`,
		)
	}

	var target *confluence.PageInfo

	if meta != nil {
		parent, page, err := mark.ResolvePage(flags.DryRun, api, meta)
		if err != nil {
			log.Fatalf(
				karma.Describe("title", meta.Title).Reason(err),
				"unable to resolve %s",
				meta.Type,
			)
		}

		if page == nil {
			page, err = api.CreatePage(
				meta.Space,
				meta.Type,
				parent,
				meta.Title,
				``,
			)
			if err != nil {
				log.Fatalf(
					err,
					"can't create %s %q",
					meta.Type,
					meta.Title,
				)
			}
		}

		target = page
	} else {
		if pageID == "" {
			log.Fatalf(nil, "URL should provide 'pageId' GET-parameter")
		}

		page, err := api.GetPageByID(pageID)
		if err != nil {
			log.Fatalf(err, "unable to retrieve page by id")
		}

		target = page
	}

	attaches, err := mark.ResolveAttachments(
		api,
		target,
		filepath.Dir(file),
		meta.Attachments,
	)
	if err != nil {
		log.Fatalf(err, "unable to create/update attachments")
	}

	markdown = mark.CompileAttachmentLinks(markdown, attaches)

	if flags.DropH1 {
		log.Info(
			"the leading H1 heading will be excluded from the Confluence output",
		)
		markdown = mark.DropDocumentLeadingH1(markdown)
	}

	html := mark.CompileMarkdown(markdown, stdlib)

	{
		var buffer bytes.Buffer

		err := stdlib.Templates.ExecuteTemplate(
			&buffer,
			"ac:layout",
			struct {
				Layout  string
				Sidebar string
				Body    string
			}{
				Layout:  meta.Layout,
				Sidebar: meta.Sidebar,
				Body:    html,
			},
		)
		if err != nil {
			log.Fatal(err)
		}

		html = buffer.String()
	}

	err = api.UpdatePage(target, html, flags.MinorEdit, meta.Labels)
	if err != nil {
		log.Fatal(err)
	}

	return target
}<|MERGE_RESOLUTION|>--- conflicted
+++ resolved
@@ -56,13 +56,6 @@
                         Alternative option for base_url config field.
   -f <file>            Use specified markdown file(s) for converting to html.
                         Supports file globbing patterns (needs to be quoted).
-<<<<<<< HEAD
-=======
-  -k                   Lock page editing to current user only to prevent accidental
-                        manual edits over Confluence Web UI.
-  --space <space>      Use specified space key. If not specified space ley must
-                        be set in a page metadata.
->>>>>>> 49eb97b4
   --drop-h1            Don't include H1 headings in Confluence output.
   --title-from-h1      Extract page title from a leading H1 heading. If no H1 heading
                         on a page then title must be set in a page metadata.
