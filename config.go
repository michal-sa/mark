package main

import (
	"os"

	"github.com/kovetskiy/ko"
)

type Config struct {
<<<<<<< HEAD
	Token   string `env:"MARK_TOKEN" toml:"token"`
	BaseURL string `env:"MARK_BASE_URL" toml:"base_url"`
=======
	Username string `env:"MARK_USERNAME" toml:"username"`
	Password string `env:"MARK_PASSWORD" toml:"password"`
	BaseURL  string `env:"MARK_BASE_URL" toml:"base_url"`
	H1Title  bool   `env:"MARK_H1_TITLE" toml:"h1_title"`
	H1Drop   bool   `env:"MARK_H1_DROP"  toml:"h1_drop"`
>>>>>>> e1d8eccf
}

func LoadConfig(path string) (*Config, error) {
	config := &Config{}
	err := ko.Load(path, config)
	if err != nil {
		if os.IsNotExist(err) {
			return config, nil
		}

		return nil, err
	}

	return config, nil
}<|MERGE_RESOLUTION|>--- conflicted
+++ resolved
@@ -7,16 +7,10 @@
 )
 
 type Config struct {
-<<<<<<< HEAD
 	Token   string `env:"MARK_TOKEN" toml:"token"`
-	BaseURL string `env:"MARK_BASE_URL" toml:"base_url"`
-=======
-	Username string `env:"MARK_USERNAME" toml:"username"`
-	Password string `env:"MARK_PASSWORD" toml:"password"`
 	BaseURL  string `env:"MARK_BASE_URL" toml:"base_url"`
 	H1Title  bool   `env:"MARK_H1_TITLE" toml:"h1_title"`
 	H1Drop   bool   `env:"MARK_H1_DROP"  toml:"h1_drop"`
->>>>>>> e1d8eccf
 }
 
 func LoadConfig(path string) (*Config, error) {
