--- conflicted
+++ resolved
@@ -123,16 +123,13 @@
 		"expand": "homepage",
 	}
 
-<<<<<<< HEAD
-	resource := api.rest.Res("space/"+space, &SpaceInfo{})
-	resource.SetHeader("Authorization", "Bearer "+api.token)
-
-	request, err := resource.Get(payload)
-=======
-	request, err := api.rest.Res(
+	res := api.rest.Res(
 		"space/"+space, &SpaceInfo{},
-	).Get(payload)
->>>>>>> 49eb97b4
+	)
+
+	res.SetHeader("Authorization", "Bearer "+api.token)
+
+	request, err := res.Get(payload)
 	if err != nil {
 		return nil, err
 	}
@@ -144,17 +141,13 @@
 	return &request.Response.(*SpaceInfo).Homepage, nil
 }
 
-<<<<<<< HEAD
-func (api *API) FindPage(space string, title string, pageType string) (*PageInfo, error) {
-	log.Tracef(nil, "API.FindPage")
-
-=======
 func (api *API) FindPage(
 	space string,
 	title string,
 	pageType string,
 ) (*PageInfo, error) {
->>>>>>> 49eb97b4
+	log.Tracef(nil, "API.FindPage")
+
 	result := struct {
 		Results []PageInfo `json:"results"`
 	}{}
@@ -275,16 +268,12 @@
 		Results []AttachmentInfo `json:"results"`
 	}
 
-<<<<<<< HEAD
-	resource := api.rest.Res("content/"+pageID+"/child/attachment/"+attachID+"/data", &result)
-=======
 	var result json.RawMessage
 
 	resource := api.rest.Res(
 		"content/"+pageID+"/child/attachment/"+attachID+"/data", &result,
 	)
 
->>>>>>> 49eb97b4
 	resource.Payload = form.buffer
 	resource.Headers = http.Header{}
 
@@ -301,19 +290,12 @@
 		return info, newErrorStatusNotOK(request)
 	}
 
-<<<<<<< HEAD
-	if len(result.Results) == 0 {
-		return info, errors.New(
-			"confluence REST API for creating attachments returned " +
-				"0 json objects, expected at least 1",
-=======
 	err = json.Unmarshal(result, &extendedResponse)
 	if err != nil {
 		return info, karma.Format(
 			err,
 			"unable to unmarshal JSON response as full response format: %s",
 			string(result),
->>>>>>> 49eb97b4
 		)
 	}
 
